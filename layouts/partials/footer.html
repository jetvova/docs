<nav class="footer bg-purple-700 py-8 px-8 md:px-0">
    <div class="container mx-auto">
        <footer>

<<<<<<< HEAD
            <div class="md:flex items-top justify-between flex-wrap">

                <div class="mb-6 md:w-4/12">
                    <a class="block mb-4" href="/">
                        <img class="h-10 opacity-50" src="/images/logo/logo-white.svg" alt="Pulumi logo">
                    </a>
                    <ul class="flex inline-items text-blue text-2xl">
                        <li class="mr-4"><a href="https://twitter.com/pulumicorp" target="_blank"><i class="fab fa-twitter"></i></a></li>
                        <li class="mr-4"><a href="https://www.linkedin.com/company/pulumi/" target="_blank"><i class="fab fa-linkedin"></i></a></li>
                        <li class="mr-4"><a href="https://github.com/pulumi/" target="_blank"><i class="fab fa-github"></i></a></li>
                        <li class="mr-4"><a href="https://www.youtube.com/channel/UC2Dhyn4Ev52YSbcpfnfP0Mw" target="_blank"><i class="fab fa-youtube"></i></a></li>
                        <li><a href="https://slack.pulumi.io/" target="_blank"><i class="fab fa-slack-hash"></i></a></li>
                    </ul>
                </div>
=======
                <div class="col-md-4">
                    <div class="footer-info">
                        <a href="https://www.pulumi.com" class="hidden-xs hidden-sm">
                            <img src="/images/logo/logo-white.svg" alt="Pulumi" class="logo">
                        </a>
                        <ul class="social-channels">
                            <li><a href="https://twitter.com/pulumicorp" target="_blank"><i class="fab fa-twitter"></i></a></li>
                            <li><a href="https://www.linkedin.com/company/pulumi/" target="_blank"><i class="fab fa-linkedin"></i></a></li>
                            <li><a href="https://github.com/pulumi/" target="_blank"><i class="fab fa-github"></i></a></li>
                            <li><a href="https://www.youtube.com/channel/UC2Dhyn4Ev52YSbcpfnfP0Mw" target="_blank"><i class="fab fa-youtube"></i></a></li>
                            <li><a href="https://slack.pulumi.io/" target="_blank"><i class="fab fa-slack-hash"></i></a></li>
                        </ul>
                        {{/* Note: The "2006" is just how dates are formatted; it will be replaced with the current year. */}}
                        <p class="legal">&copy; {{ now.Format "2006" }} Pulumi. All rights reserved.</p>
                    </div>
                </div>

                <div class="col-md-8">
                    <div class="row">
                        <nav class="footer-nav-wrapper">
                            <div class="col-xs-6 col-sm-3 col-md-6 col-lg-3" data-mh="col">
                                <ul class="footer-nav">
                                    <li>
                                        <a href="/reference/tutorials/aws/tutorial-service/">Containers</a>
                                    </li>
                                    <li>
                                        <a href="/reference/tutorials/aws/tutorial-rest-api/">Serverless</a>
                                    </li>
                                    <li>
                                        <a href="/reference/tutorials/aws/tutorial-ec2-webserver/">Infrastructure</a>
                                    </li>
                                    <li>
                                        <a href="/reference/tutorials/kubernetes/">Kubernetes</a>
                                    </li>
                                </ul>
                            </div>
                        </nav>

                        <nav class="footer-nav-wrapper">
                            <div class="col-xs-6 col-sm-3 col-md-6 col-lg-3" data-mh="col">
                                <ul class="footer-nav">
                                    <li>
                                        <a href="/reference/install/">Install</a>
                                    </li>
                                    <li>
                                        <a href="/quickstart/">Get Started</a>
                                    </li>
                                    <li>
                                        <a href="/reference/">Documentation</a>
                                    </li>
                                    <li>
                                        <a href="/reference/pkg">APIs</a>
                                    </li>
                                </ul>
                            </div>
                        </nav>

                        <nav class="footer-nav-wrapper">
                            <div class="col-xs-6 col-sm-3 col-md-6 col-lg-3" data-mh="col">
                                <ul class="footer-nav">
                                    <li>
                                        <a href="/quickstart/aws/">AWS</a>
                                    </li>
                                    <li>
                                        <a href="/quickstart/azure/">Azure</a>
                                    </li>
                                    <li>
                                        <a href="/quickstart/gcp/">Google Cloud</a>
                                    </li>
                                    <li>
                                        <a href="/quickstart/kubernetes/">Kubernetes</a>
                                    </li>
                                    <li>
                                        <a href="/quickstart/cloudfx/">Cloud Framework</a>
                                    </li>
                                    <li>
                                        <a href="/reference/clouds/openstack/">OpenStack</a>
                                    </li>
                                </ul>
                            </div>
                        </nav>
>>>>>>> 5ddfc4ca

                <div class="flex flex-wrap items-top md:w-8/12">
                    <ul class="my-4 text-white w-1/2 md:w-3/12">
                        <li class="mb-4"><a href="{{ relref . "/docs/quickstart/aws/tutorial-service" }}">Containers</a></li>
                        <li class="mb-4"><a href="{{ relref . "/docs/quickstart/aws/tutorial-rest-api" }}">Serverless</a></li>
                        <li class="mb-4"><a href="{{ relref . "/docs/quickstart/aws/tutorial-ec2-webserver" }}">Infrastructure</a></li>
                        <li class="mb-4"><a href="{{ relref . "/docs/quickstart/kubernetes" }}">Kubernetes</a></li>
                    </ul>
                    <ul class="my-4 text-white w-1/2 md:w-3/12">
                        <li class="mb-4"><a href="{{ relref . "/docs/quickstart/install" }}">Install</a></li>
                        <li class="mb-4"><a href="{{ relref . "/docs/quickstart" }}">Get Started</a></li>
                        <li class="mb-4"><a href="{{ relref . "/docs/reference" }}">Documentation</a></li>
                        <li class="mb-4"><a href="{{ relref . "/docs/reference/pkg" }}">APIs</a></li>
                    </ul>
                    <ul class="my-4 text-white w-1/2 md:w-3/12">
                        <li class="mb-4"><a href="{{ relref . "/docs/quickstart/aws" }}">AWS</a></li>
                        <li class="mb-4"><a href="{{ relref . "/docs/quickstart/azure" }}">Azure</a></li>
                        <li class="mb-4"><a href="{{ relref . "/docs/quickstart/gcp" }}">Google Cloud</a></li>
                        <li class="mb-4"><a href="{{ relref . "/docs/quickstart/kubernetes" }}">Kubernetes</a></li>
                        <li class="mb-4"><a href="{{ relref . "/docs/quickstart/cloudfx" }}">Cloud Framework</a></li>
                        <li class="mb-4"><a href="{{ relref . "/docs/quickstart/openstack" }}">OpenStack</a></li>
                    </ul>
                    <ul class="my-4 text-white w-1/2 md:w-3/12">
                        <li class="mb-4"><a href="{{ relref . "/about" }}">About Us</a></li>
                        <li class="mb-4"><a href="{{ relref . "/contact" }}">Contact Us</a></li>
                        <li class="mb-4"><a href="{{ relref . "/support" }}">Support</a></li>
                        <li class="mb-4"><a href="{{ relref . "/careers" }}">Careers</a></li>
                    </ul>
                </div>
            </div>

            <div class="text-gray-200 text-sm lg:flex items-center border-t border-purple mt-4 pt-4">
                {{/* Note: The "2006" is just how dates are formatted; it will be replaced with the current year. */}}
                <p class="md:w-4/12">&copy; {{ now.Format "2006" }} Pulumi. All rights reserved.</p>

                <ul class="md:w-8/12">
                    {{ range .Site.Menus.legal }}
                        <li class="inline mr-2 lg:mr-4"><a href="{{ .URL }}">{{ .Title }}</a></li>
                    {{ end }}
                </ul>
            </div>
        </footer>
    </div>
</nav><|MERGE_RESOLUTION|>--- conflicted
+++ resolved
@@ -2,7 +2,6 @@
     <div class="container mx-auto">
         <footer>
 
-<<<<<<< HEAD
             <div class="md:flex items-top justify-between flex-wrap">
 
                 <div class="mb-6 md:w-4/12">
@@ -17,99 +16,16 @@
                         <li><a href="https://slack.pulumi.io/" target="_blank"><i class="fab fa-slack-hash"></i></a></li>
                     </ul>
                 </div>
-=======
-                <div class="col-md-4">
-                    <div class="footer-info">
-                        <a href="https://www.pulumi.com" class="hidden-xs hidden-sm">
-                            <img src="/images/logo/logo-white.svg" alt="Pulumi" class="logo">
-                        </a>
-                        <ul class="social-channels">
-                            <li><a href="https://twitter.com/pulumicorp" target="_blank"><i class="fab fa-twitter"></i></a></li>
-                            <li><a href="https://www.linkedin.com/company/pulumi/" target="_blank"><i class="fab fa-linkedin"></i></a></li>
-                            <li><a href="https://github.com/pulumi/" target="_blank"><i class="fab fa-github"></i></a></li>
-                            <li><a href="https://www.youtube.com/channel/UC2Dhyn4Ev52YSbcpfnfP0Mw" target="_blank"><i class="fab fa-youtube"></i></a></li>
-                            <li><a href="https://slack.pulumi.io/" target="_blank"><i class="fab fa-slack-hash"></i></a></li>
-                        </ul>
-                        {{/* Note: The "2006" is just how dates are formatted; it will be replaced with the current year. */}}
-                        <p class="legal">&copy; {{ now.Format "2006" }} Pulumi. All rights reserved.</p>
-                    </div>
-                </div>
-
-                <div class="col-md-8">
-                    <div class="row">
-                        <nav class="footer-nav-wrapper">
-                            <div class="col-xs-6 col-sm-3 col-md-6 col-lg-3" data-mh="col">
-                                <ul class="footer-nav">
-                                    <li>
-                                        <a href="/reference/tutorials/aws/tutorial-service/">Containers</a>
-                                    </li>
-                                    <li>
-                                        <a href="/reference/tutorials/aws/tutorial-rest-api/">Serverless</a>
-                                    </li>
-                                    <li>
-                                        <a href="/reference/tutorials/aws/tutorial-ec2-webserver/">Infrastructure</a>
-                                    </li>
-                                    <li>
-                                        <a href="/reference/tutorials/kubernetes/">Kubernetes</a>
-                                    </li>
-                                </ul>
-                            </div>
-                        </nav>
-
-                        <nav class="footer-nav-wrapper">
-                            <div class="col-xs-6 col-sm-3 col-md-6 col-lg-3" data-mh="col">
-                                <ul class="footer-nav">
-                                    <li>
-                                        <a href="/reference/install/">Install</a>
-                                    </li>
-                                    <li>
-                                        <a href="/quickstart/">Get Started</a>
-                                    </li>
-                                    <li>
-                                        <a href="/reference/">Documentation</a>
-                                    </li>
-                                    <li>
-                                        <a href="/reference/pkg">APIs</a>
-                                    </li>
-                                </ul>
-                            </div>
-                        </nav>
-
-                        <nav class="footer-nav-wrapper">
-                            <div class="col-xs-6 col-sm-3 col-md-6 col-lg-3" data-mh="col">
-                                <ul class="footer-nav">
-                                    <li>
-                                        <a href="/quickstart/aws/">AWS</a>
-                                    </li>
-                                    <li>
-                                        <a href="/quickstart/azure/">Azure</a>
-                                    </li>
-                                    <li>
-                                        <a href="/quickstart/gcp/">Google Cloud</a>
-                                    </li>
-                                    <li>
-                                        <a href="/quickstart/kubernetes/">Kubernetes</a>
-                                    </li>
-                                    <li>
-                                        <a href="/quickstart/cloudfx/">Cloud Framework</a>
-                                    </li>
-                                    <li>
-                                        <a href="/reference/clouds/openstack/">OpenStack</a>
-                                    </li>
-                                </ul>
-                            </div>
-                        </nav>
->>>>>>> 5ddfc4ca
 
                 <div class="flex flex-wrap items-top md:w-8/12">
                     <ul class="my-4 text-white w-1/2 md:w-3/12">
-                        <li class="mb-4"><a href="{{ relref . "/docs/quickstart/aws/tutorial-service" }}">Containers</a></li>
-                        <li class="mb-4"><a href="{{ relref . "/docs/quickstart/aws/tutorial-rest-api" }}">Serverless</a></li>
-                        <li class="mb-4"><a href="{{ relref . "/docs/quickstart/aws/tutorial-ec2-webserver" }}">Infrastructure</a></li>
+                        <li class="mb-4"><a href="{{ relref . "/docs/reference/tutorials/aws/tutorial-service" }}">Containers</a></li>
+                        <li class="mb-4"><a href="{{ relref . "/docs/reference/tutorials/aws/tutorial-rest-api" }}">Serverless</a></li>
+                        <li class="mb-4"><a href="{{ relref . "/docs/reference/tutorials/aws/tutorial-ec2-webserver" }}">Infrastructure</a></li>
                         <li class="mb-4"><a href="{{ relref . "/docs/quickstart/kubernetes" }}">Kubernetes</a></li>
                     </ul>
                     <ul class="my-4 text-white w-1/2 md:w-3/12">
-                        <li class="mb-4"><a href="{{ relref . "/docs/quickstart/install" }}">Install</a></li>
+                        <li class="mb-4"><a href="{{ relref . "/docs/reference/install" }}">Install</a></li>
                         <li class="mb-4"><a href="{{ relref . "/docs/quickstart" }}">Get Started</a></li>
                         <li class="mb-4"><a href="{{ relref . "/docs/reference" }}">Documentation</a></li>
                         <li class="mb-4"><a href="{{ relref . "/docs/reference/pkg" }}">APIs</a></li>
@@ -120,7 +36,7 @@
                         <li class="mb-4"><a href="{{ relref . "/docs/quickstart/gcp" }}">Google Cloud</a></li>
                         <li class="mb-4"><a href="{{ relref . "/docs/quickstart/kubernetes" }}">Kubernetes</a></li>
                         <li class="mb-4"><a href="{{ relref . "/docs/quickstart/cloudfx" }}">Cloud Framework</a></li>
-                        <li class="mb-4"><a href="{{ relref . "/docs/quickstart/openstack" }}">OpenStack</a></li>
+                        <li class="mb-4"><a href="{{ relref . "/docs/reference/clouds/openstack" }}">OpenStack</a></li>
                     </ul>
                     <ul class="my-4 text-white w-1/2 md:w-3/12">
                         <li class="mb-4"><a href="{{ relref . "/about" }}">About Us</a></li>
