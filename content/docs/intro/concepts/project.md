---
title: "Projects"
meta_desc: An in depth look at Pulumi Projects and their usage.
menu:
  intro:
    parent: concepts
    weight: 2

aliases: ["/docs/reference/project/"]
---

<<<<<<< HEAD
A Pulumi project is any folder which contains a `Pulumi.yaml` file.  When in a subfolder, the closest enclosing folder with a `Pulumi.yaml` file determines the current project.  A new project can be created with `pulumi new`.  A project specifies which runtime to use, which determines where to look for the program that should be executed during deployments.  Supported runtimes are `nodejs`, `python`, `dotnet`, and `go`.
=======
A Pulumi project is any folder which contains a `Pulumi.yaml` file.  When in a subfolder, the closest enclosing folder with a `Pulumi.yaml` file determines the current project.  A new project can be created with `pulumi new`.  A project specifies which runtime to use, which determines where to look for the program that should be executed during deployments.  Currently, `go`, `dotnet`, `nodejs`, and `python` are supported runtimes.
>>>>>>> fab7d5c8

## Project file {#pulumi-yaml}

The `Pulumi.yaml` project file specifies metadata about your project.

> This file must begin with a capitalized `P`, although either `.yml` or `.yaml` extension will work.

A typical `Pulumi.yaml` file looks like the following:

```yaml
name: webserver
runtime: nodejs
description: Basic example of an AWS web server accessible over HTTP.
```

A project file contains the following attributes:

* `name`: (required) a name for your project.  This shows up in the Pulumi dashboard and is used to aggregate the
  associated stacks and their resources underneath the project, as a simple kind of hierarchy.

* `runtime`: (required) (`string`|`object`) the language runtime configuration to use for your program.  Possible string options are `nodejs`
  (for JavaScript and TypeScript), `python` (for Python),`go` (for Go), and `dotnet` (for .NET).  At the moment, Pulumi doesn't depend on specific versions
  of these runtimes, and will simply use whatever version you have installed on your machine.
    * `name`: `runtime` can either be specified as a string, or a complex object with additional configuration. If you need to include additional configuration, specify language information (`nodejs`, `python`, `go`, or `dotnet`) in this property.
    * `options`: (optional) a property bag that has various configuration options that apply to different language runtimes.
        * `typescript`: applies to nodejs projects only. A boolean (`true` | `false`) controls whether to use ts-node to execute sources. Defaults to `true`.
        * `binary`: applies to Go and .NET projects only
            * **Go**: A string that specifies the name of a pre-built executable to look for on your path. If not specified, go sources in $CWD will be invoked via `go run`.
            * **.NET**: A string that specifies the path of a pre-built .NET assembly. If not specified, a .NET project in $CWD will be invoked via `dotnet run`.

* `description`: (optional) a friendly description about your project.

* `main`: (optional) an override for the main program's location. By default, the program's working directory is assumed to be the location of `Pulumi.yaml`. To choose a different location, use the `main` property. For example, if your Pulumi program is in a subdirectory `infra/`, use `main: infra/`.

* `config`: (optional) directory to store stack-specific configuration files, relative to location of `Pulumi.yaml`.

* `backend`: (optional) configuration for project state [backend]({{< relref "state#config-stack" >}}). Supports this options:
    * `url`: explicitly specify backend url like `https://pulumi.acmecorp.com`, `file:///app/data`, etc.

When using JavaScript, the working directory for the project should contain a `package.json` that points to a file such as `index.js`. In Python, there should either be a `__main__.py` file or a file `setup.py` that defines the entry point.

A `Pulumi.yaml` file for a `nodejs` program that does not execute typescript natively via `ts-node`:

```yaml
name: minimal
description: A minimal Pulumi program.
runtime:
  name: nodejs
  options:
    typescript: false
```

A `Pulumi.yaml` file for a `go` program that will only use a pre-built executable by the name `mybinary`:

```yaml
name: ls
runtime:
    name: go
    options:
        binary: mybinary
description: A minimal Go Pulumi program
```

A `Pulumi.yaml` file for a `dotnet` program that will use a pre-built assembly `MyInfra.dll` under the `bin` directory:

```yaml
name: ls
runtime:
    name: dotnet
    options:
        binary: bin/MyInfra.dll
description: A precompiled .NET Pulumi program
```

### Paths

When your Pulumi program references resources in the local filesystem, they are always relative to the working directory. The following example code references a subfolder `app` of the working directory, which would contain a `Dockerfile` and application code:

{{< chooser language "javascript,typescript,python,csharp" >}}

{{% choosable language javascript %}}

```javascript
const myTask = new cloud.Task("myTask", {
    build: "./app", // subfolder of working directory
    ...
});
```

{{% /choosable %}}
{{% choosable language typescript %}}

```typescript
const myTask = new cloud.Task("myTask", {
    build: "./app", // subfolder of working directory
    ...
});
```

{{% /choosable %}}
{{% choosable language python %}}

```python
myTask = Task('myTask',
    spec={
        'build': './app' # subfolder of working directory
        ...
    }
)
```

{{% /choosable %}}
{{% choosable language csharp %}}

```csharp
var myTask = new Task("myTask", new TaskArgs
{
    Build = "./app", // subfolder of working directory
    ...
});
```

{{% /choosable %}}

{{< /chooser >}}

## Stack Settings Files {#stack-settings-file}

Each stack that is created in a project will have a file named `Pulumi.<stackname>.yaml` which contains the configuration specific to this stack.

For stacks that are actively developed by multiple members of a team, the recommended practice is to check them into source control as a means of collaboration. Since secret values are encrypted, it is safe to check in these stack settings.

For stacks that are ephemeral or are used in "inner loop" development, the stack settings are typically not checked into source control.

For more information about configuration and how this file is managed using the CLI and programming model, refer to [Configuration and Secrets]({{< relref "config" >}}).<|MERGE_RESOLUTION|>--- conflicted
+++ resolved
@@ -9,11 +9,7 @@
 aliases: ["/docs/reference/project/"]
 ---
 
-<<<<<<< HEAD
 A Pulumi project is any folder which contains a `Pulumi.yaml` file.  When in a subfolder, the closest enclosing folder with a `Pulumi.yaml` file determines the current project.  A new project can be created with `pulumi new`.  A project specifies which runtime to use, which determines where to look for the program that should be executed during deployments.  Supported runtimes are `nodejs`, `python`, `dotnet`, and `go`.
-=======
-A Pulumi project is any folder which contains a `Pulumi.yaml` file.  When in a subfolder, the closest enclosing folder with a `Pulumi.yaml` file determines the current project.  A new project can be created with `pulumi new`.  A project specifies which runtime to use, which determines where to look for the program that should be executed during deployments.  Currently, `go`, `dotnet`, `nodejs`, and `python` are supported runtimes.
->>>>>>> fab7d5c8
 
 ## Project file {#pulumi-yaml}
 
